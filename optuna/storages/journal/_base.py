--- conflicted
+++ resolved
@@ -84,21 +84,4 @@
     you might want to use :class:`~optuna.storages.journal.JournalFileSymlinkLock` or
     :class:`~optuna.storages.journal.JournalFileOpenLock` for creating a critical section.
 
-<<<<<<< HEAD
-    """
-
-
-@deprecated_class(
-    "4.0.0", "6.0.0", text="Use :class:`~optuna.storages.journal.BaseJournalSnapshot` instead."
-)
-class BaseJournalLogSnapshot(BaseJournalSnapshot):
-    """Optional base class for Journal storages.
-
-    Storage classes implementing this base class may work faster when
-    constructing the internal state from the large amount of logs.
-    """
-
-    # Note: As of v4.0.0, this base class is NOT exposed to users.
-=======
-    """
->>>>>>> aefda881
+    """