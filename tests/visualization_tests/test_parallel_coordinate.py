--- conflicted
+++ resolved
@@ -364,7 +364,6 @@
     assert figure.data[0]["dimensions"][4]["ticktext"] == (-1, 1, 2)
 
 
-<<<<<<< HEAD
 @pytest.mark.parametrize("direction", ["minimize", "maximize"])
 def test_color_map(direction: str) -> None:
     study = prepare_study_with_trials(with_c_d=False, direction=direction)
@@ -381,7 +380,8 @@
     line = plot_parallel_coordinate(study, target=lambda t: t.number).data[0]["line"]
     assert COLOR_SCALE == [v[1] for v in line["colorscale"]]
     assert line["reversescale"]
-=======
+
+
 def test_plot_parallel_coordinate_only_missing_params() -> None:
     # All trials contains only a part of parameters,
     # the plot returns an empty figure.
@@ -406,5 +406,4 @@
     )
 
     figure = plot_parallel_coordinate(study)
-    assert len(figure.data) == 0
->>>>>>> 7dab9359
+    assert len(figure.data) == 0