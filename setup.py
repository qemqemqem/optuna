--- conflicted
+++ resolved
@@ -51,16 +51,8 @@
             "asv>=0.5.0",
             "botorch",
             "cma",
-<<<<<<< HEAD
-            "dask[distributed]",
-            "matplotlib>=3.0.0",
-            "pandas",
-            "plotly>=4.0.0",
-            "scikit-learn>=0.24.2",
-=======
             # TODO(nzw0301): Remove gpytorch if botorch supports gpytorch>1.8.
             "gpytorch<1.9.0",
->>>>>>> a61e53df
             "scikit-optimize",
             "virtualenv",
         ],
@@ -77,6 +69,7 @@
         ],
         "document": [
             "cma",
+            "dask[distributed]",
             "fvcore",
             "lightgbm",
             "matplotlib",
@@ -90,24 +83,10 @@
             "sphinx-copybutton",
             "sphinx-gallery",
             "sphinx-plotly-directive",
-<<<<<<< HEAD
-            "dask[distributed]",
-            "pillow",
-            "matplotlib",
-            "scikit-learn",
-            "plotly>=4.0.0",  # optuna/visualization.
-            "pandas",
-            "lightgbm",
-            "torch==1.8.0",
-            "torchvision==0.9.0",
-            "torchaudio==0.8.0",
-            "thop",
-=======
             "sphinx_rtd_theme",
             "torch==1.11.0 ; python_version>'3.6'",
             "torchaudio==0.11.0 ; python_version>'3.6'",
             "torchvision==0.12.0 ; python_version>'3.6'",
->>>>>>> a61e53df
         ],
         "integration": [
             "allennlp>=2.2.0 ; python_version>'3.6'",
@@ -118,14 +97,10 @@
             "catboost>=0.26",
             "chainer>=5.0.0",
             "cma",
-<<<<<<< HEAD
             "dask[distributed]",
-            "fakeredis",
-=======
             "fastai ; python_version>'3.6'",
             # TODO(nzw0301): Remove gpytorch if botorch supports gpytorch>1.8.
             "gpytorch<1.9.0 ; python_version>'3.6'",
->>>>>>> a61e53df
             "lightgbm",
             "mlflow",
             "mpi4py",
@@ -153,53 +128,12 @@
             "scikit-learn>=0.24.2",
             # optuna/visualization/param_importances.py.
         ],
-<<<<<<< HEAD
-        "integration": [
-            # TODO(toshihikoyanase): Remove the version constraint after resolving the issue
-            # https://github.com/optuna/optuna/issues/1000.
-            "chainer>=5.0.0",
-            "cma",
-            "dask[distributed]",
-            "lightgbm",
-            "mlflow",
-            "wandb",
-            "mpi4py",
-            "mxnet",
-            "pandas",
-            "scikit-learn>=0.24.2",
-            "scikit-optimize",
-            "xgboost",
-            # TODO(nzw0301): Remove the version constraint after resolving the CI error
-            # by keras 2.6.0
-            "keras<2.6.0 ; python_version<'3.9'",
-            # TODO(HideakiImamura): Remove the version constraint after resolving the issue
-            # https://github.com/keras-team/keras/issues/14632
-            "tensorflow<2.5.0 ; python_version<'3.9'",
-            "tensorflow-datasets ; python_version<'3.9'",
-            "pytorch-ignite",
-            "pytorch-lightning>=1.0.2",
-            "skorch",
-            "catalyst>=21.3",
-            "torch==1.8.0 ; sys_platform=='darwin'",
-            "torch==1.8.0+cpu ; sys_platform!='darwin'",
-            "torchvision==0.9.0 ; sys_platform=='darwin'",
-            "torchvision==0.9.0+cpu ; sys_platform!='darwin'",
-            "torchaudio==0.8.0",
-            "allennlp>=2.2.0",
-            "botorch>=0.4.0 ; python_version>'3.6'",
-            "fastai",
-        ],
-        "benchmark": [
-            "asv",
-            "virtualenv",
-=======
         "test": [
             "codecov",
             "fakeredis<=1.7.1; python_version<'3.7'",
             "fakeredis ; python_version>='3.7'",
             "kaleido",
             "pytest",
->>>>>>> a61e53df
         ],
     }
 
