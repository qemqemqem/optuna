import pytest

import optuna
from optuna.structs import TrialState
from optuna import type_checking

if type_checking.TYPE_CHECKING:
    from typing import List  # NOQA
    from typing import Tuple  # NOQA


def test_median_pruner_with_one_trial():
    # type: () -> None

    study = optuna.study.create_study()
    trial = optuna.trial.Trial(study, study._storage.create_new_trial(study.study_id))
    trial.report(1, 1)
    pruner = optuna.pruners.MedianPruner(0, 0)

    # A pruner is not activated at a first trial.
    assert not pruner.prune(
        study=study, trial=study._storage.get_trial(trial._trial_id))


@pytest.mark.parametrize('direction_value', [('minimize', 2), ('maximize', 0.5)])
def test_median_pruner_intermediate_values(direction_value):
    # type: (Tuple[str, float]) -> None

    direction, intermediate_value = direction_value
    pruner = optuna.pruners.MedianPruner(0, 0)
    study = optuna.study.create_study(direction=direction)

    trial = optuna.trial.Trial(study, study._storage.create_new_trial(study.study_id))
    trial.report(1, 1)
    study._storage.set_trial_state(trial._trial_id, TrialState.COMPLETE)

    trial = optuna.trial.Trial(study, study._storage.create_new_trial(study.study_id))
    # A pruner is not activated if a trial has no intermediate values.
    assert not pruner.prune(
        study=study, trial=study._storage.get_trial(trial._trial_id))

    trial.report(intermediate_value, 1)
    # A pruner is activated if a trial has an intermediate value.
    assert pruner.prune(
        study=study, trial=study._storage.get_trial(trial._trial_id))


def test_median_pruner_intermediate_values_nan():
    # type: () -> None

    pruner = optuna.pruners.MedianPruner(0, 0)
    study = optuna.study.create_study()

    trial = optuna.trial.Trial(study, study._storage.create_new_trial(study.study_id))
    trial.report(float('nan'), 1)
    # A pruner is not activated if the study does not have any previous trials.
    assert not pruner.prune(
        study=study, trial=study._storage.get_trial(trial._trial_id))
    study._storage.set_trial_state(trial._trial_id, TrialState.COMPLETE)

    trial = optuna.trial.Trial(study, study._storage.create_new_trial(study.study_id))
    trial.report(float('nan'), 1)
    # A pruner is activated if the best intermediate value of this trial is NaN.
    assert pruner.prune(
        study=study, trial=study._storage.get_trial(trial._trial_id))
    study._storage.set_trial_state(trial._trial_id, TrialState.COMPLETE)

    trial = optuna.trial.Trial(study, study._storage.create_new_trial(study.study_id))
    trial.report(1, 1)
    # A pruner is not activated if the median intermediate value is NaN.
    assert not pruner.prune(
        study=study, trial=study._storage.get_trial(trial._trial_id))


def test_median_pruner_n_startup_trials():
    # type: () -> None

    pruner = optuna.pruners.MedianPruner(2, 0)
    study = optuna.study.create_study()

    trial = optuna.trial.Trial(study, study._storage.create_new_trial(study.study_id))
    trial.report(1, 1)
    study._storage.set_trial_state(trial._trial_id, TrialState.COMPLETE)

    trial = optuna.trial.Trial(study, study._storage.create_new_trial(study.study_id))
    trial.report(2, 1)
    # A pruner is not activated during startup trials.
    assert not pruner.prune(
        study=study, trial=study._storage.get_trial(trial._trial_id))
    study._storage.set_trial_state(trial._trial_id, TrialState.COMPLETE)

    trial = optuna.trial.Trial(study, study._storage.create_new_trial(study.study_id))
    trial.report(3, 1)
    # A pruner is activated after startup trials.
    assert pruner.prune(
        study=study, trial=study._storage.get_trial(trial._trial_id))


def test_median_pruner_n_warmup_steps():
    # type: () -> None

    pruner = optuna.pruners.MedianPruner(0, 1)
    study = optuna.study.create_study()

    trial = optuna.trial.Trial(study, study._storage.create_new_trial(study.study_id))
    trial.report(1, 1)
    trial.report(1, 2)
    study._storage.set_trial_state(trial._trial_id, TrialState.COMPLETE)

    trial = optuna.trial.Trial(study, study._storage.create_new_trial(study.study_id))
    trial.report(2, 1)
    # A pruner is not activated during warm-up steps.
    assert not pruner.prune(
        study=study, trial=study._storage.get_trial(trial._trial_id))

    trial.report(2, 2)
    # A pruner is activated after warm-up steps.
    assert pruner.prune(
<<<<<<< HEAD
        study=study, trial=study._storage.get_trial(trial.trial_id))


@pytest.mark.parametrize(
    'n_warmup_steps,interval_steps,report_steps,expected_prune_steps', [
        (1, 2, 1, [2, 4]),
        (0, 3, 10, list(range(1, 30))),
        (2, 3, 10, list(range(11, 30))),
        (0, 10, 3, [1, 2, 3, 13, 14, 15, 22, 23, 24]),
        (2, 10, 3, [4, 5, 6, 13, 14, 15, 25, 26, 27]),
    ])
def test_median_pruner_interval_steps(
        n_warmup_steps, interval_steps, report_steps, expected_prune_steps):
    # type: (int, int, int, List[int]) -> None

    pruner = optuna.pruners.MedianPruner(0, n_warmup_steps, interval_steps)
    study = optuna.study.create_study()

    trial = optuna.trial.Trial(study, study._storage.create_new_trial(study.study_id))
    n_steps = max(expected_prune_steps)
    base_index = 1
    for i in range(base_index, base_index + n_steps):
        trial.report(base_index, i)
    study._storage.set_trial_state(trial._trial_id, TrialState.COMPLETE)

    trial = optuna.trial.Trial(study, study._storage.create_new_trial(study.study_id))
    for i in range(base_index, base_index + n_steps):
        if (i - base_index) % report_steps == 0:
            trial.report(2, i)
        assert (pruner.prune(study=study, trial=study._storage.get_trial(trial.trial_id))
                == (i > n_warmup_steps and i in expected_prune_steps))
=======
        study=study, trial=study._storage.get_trial(trial._trial_id))
>>>>>>> ec8c553a
<|MERGE_RESOLUTION|>--- conflicted
+++ resolved
@@ -116,8 +116,7 @@
     trial.report(2, 2)
     # A pruner is activated after warm-up steps.
     assert pruner.prune(
-<<<<<<< HEAD
-        study=study, trial=study._storage.get_trial(trial.trial_id))
+        study=study, trial=study._storage.get_trial(trial._trial_id))
 
 
 @pytest.mark.parametrize(
@@ -146,8 +145,5 @@
     for i in range(base_index, base_index + n_steps):
         if (i - base_index) % report_steps == 0:
             trial.report(2, i)
-        assert (pruner.prune(study=study, trial=study._storage.get_trial(trial.trial_id))
-                == (i > n_warmup_steps and i in expected_prune_steps))
-=======
-        study=study, trial=study._storage.get_trial(trial._trial_id))
->>>>>>> ec8c553a
+        assert (pruner.prune(study=study, trial=study._storage.get_trial(trial._trial_id))
+                == (i > n_warmup_steps and i in expected_prune_steps))